--- conflicted
+++ resolved
@@ -1,10 +1,9 @@
 from setuptools import setup, find_packages
 
-<<<<<<< HEAD
 description = 'Implementation of the linear framework for Accelerated Microstructure Imaging via Convex Optimization (AMICO) from diffusion MRI data'
 
 setup(name='dmri-amico',
-      version='1.2.6',
+      version='1.2.7',
       description='Accelerated Microstructure Imaging via Convex Optimization (AMICO)',
       long_description=description,
       author='Alessandro Daducci',
@@ -13,19 +12,4 @@
       packages=find_packages(),
       setup_requires=['numpy>=1.12'],
       install_requires=['numpy>=1.12', 'dipy>=1.0', 'scipy>=1.0', 'python-spams>=2.6.1'],
-      package_data={'': ['*.bin', 'directions/*.bin']})
-=======
-setup(
-    name='amico',
-    version='1.2.1',
-    description='Accelerated Microstructure Imaging via Convex Optimization (AMICO)',
-    author='Alessandro Daducci',
-    author_email='alessandro.daducci@gmail.com',
-    url='https://github.com/daducci/AMICO',
-    packages=find_packages(),
-    package_data={'' : ['*.bin', 'directions/*.bin']},
-    install_requires=[
-        'dipy',
-    ],
-)
->>>>>>> 561d3af0
+      package_data={'': ['*.bin', 'directions/*.bin']})