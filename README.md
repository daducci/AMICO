# AMICO

<<<<<<< HEAD
Implementation of the linear framework for Accelerated Microstructure Imaging via Convex Optimization (AMICO) described here:

> **Accelerated Microstructure Imaging via Convex Optimization (AMICO) from diffusion MRI data**
>*Alessandro Daducci, Erick J. Canales-Rodriiguez, Hui Zhang, Tim B. Dyrby, Daniel C. Alexander, Jean-Philippe Thiran*
>(under review in *NeuroImage*)

## Installation

### Download and install external software

- **NODDI MATLAB toolbox**. [Download](http://mig.cs.ucl.ac.uk/index.php?n=Download.NODDI) the software and follow the instructions provided [here](http://mig.cs.ucl.ac.uk/index.php?n=Tutorial.NODDImatlab) to install it. Be sure to properly include this toolbox in your `MATLAB PATH`.

- **CAMINO toolkit**. [Download](http://cmic.cs.ucl.ac.uk/camino//index.php?n=Main.Download) the software and follow the instructions provided [here](http://cmic.cs.ucl.ac.uk/camino//index.php?n=Main.Installation) to install it. Be sure to properly include this toolbox in your `SYSTEM PATH`, i.e. `.bash_profile` file.

- **SPArse Modeling Software**. [Download](http://spams-devel.gforge.inria.fr/downloads.html) the software and follow the instructions provided [here](http://spams-devel.gforge.inria.fr/doc/html/doc_spams003.html) to install it. Be sure to properly include this toolbox in your `MATLAB PATH`.

### Setup paths/variables in MATLAB

Add the folder containing the AMICO code to your `MATLAB PATH`.

Copy the file `AMICO_Setup.txt` and rename it to `AMICO_Setup.m`. Modify its content to set the paths to your specific needs.

## Getting started

Tutorials/demos are provided in the folder `doc/demos` to help you get started with the AMICO framework.
=======
Accelerated Microstructure Imaging via Convex Optimization (AMICO) from diffusion MRI data

We are preparing the code for release.
Please, stay tuned!
>>>>>>> a9016dc8
<|MERGE_RESOLUTION|>--- conflicted
+++ resolved
@@ -1,6 +1,5 @@
 # AMICO
 
-<<<<<<< HEAD
 Implementation of the linear framework for Accelerated Microstructure Imaging via Convex Optimization (AMICO) described here:
 
 > **Accelerated Microstructure Imaging via Convex Optimization (AMICO) from diffusion MRI data**
@@ -25,10 +24,4 @@
 
 ## Getting started
 
-Tutorials/demos are provided in the folder `doc/demos` to help you get started with the AMICO framework.
-=======
-Accelerated Microstructure Imaging via Convex Optimization (AMICO) from diffusion MRI data
-
-We are preparing the code for release.
-Please, stay tuned!
->>>>>>> a9016dc8
+Tutorials/demos are provided in the folder `doc/demos` to help you get started with the AMICO framework.