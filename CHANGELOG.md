--- conflicted
+++ resolved
@@ -1,198 +1,196 @@
-# Change Log
-All notable changes to AMICO will be documented in this file.
-
-<<<<<<< HEAD
-## `v2.0.0`
-_2023-01-##_
-
-### Changed 🛠️
-- From multiprocessing to `multithreading` (huge speedup in models fit! 🚀)
-    - `models` and `lut` modules in Cython
-    - `fit()` methods in Cython
-    - `dir_to_lut_idx()` method in Cython
-- New `NODDI` maps name:
-    - from `ICVF` to `NDI`
-    - from `OD` to `ODI`
-    - from `FISO` to `FWF`
-- New output images name casing (e.g. from `FIT_NDI.nii.gz` to `fit_NDI.nii.gz`)
-- Default Diffusion Tensor model fit method to compute the primary direction in each voxel from `WLS` to `OLS`
-- Default number of threads used by BLAS libraries from `-1` (all threads) to `1`
-- Parallel threads config name from `parallel_jobs` to `n_threads`
-- Default `study_path='.'` and `subject='.'` in `core.Evaluation()`
-- Default `ndirs=500` in `core.generate_kernels()`
-- Expire the deprecated `ndirs` parameter in `core.setup()`
-
-### Added ✨
-- C++ interfaces for NNLS and LASSO solvers (provided by `spams-cython`)
-- Loader-like context manager, `util.Loader()`
-- `DTI_fit_method` config to choose the Diffusion Tensor model fit method (from DIPY)
-    - `OLS` (Ordinary Least Squares)
-    - `WLS` (Weighted Least Squares)
-- `BLAS_threads` config to set the number of threads used in the threadpool-backend of common BLAS implementations (e.g. OpenBLAS)
-- `doComputeRMSE` config to compute the Root Mean Square Error image
-- Modulated maps for the NODDI model ([Tissue-Weighted Mean](https://csparker.github.io/research/2021/11/16/Tissue-weighted-mean.html)), e.g. `fit_NDI_modulated.nii.gz`
-
-### Fixed 🐛
-- Replaced `np.bool`, `np.float` and `np.object` deprecated aliases (raise AttributeError with NumPy >= v1.24.0)
-=======
-## [1.5.4] - 2023-02-15
-
-### Fixed
-- `invalid command 'bdist_wheel'` error when install with pip <= v20.0.2
-- [#155](https://github.com/daducci/AMICO/issues/155) Replaced the NiBabel `get_data()` method with `get_fdata()` (raise `ExpiredDeprecationError` with NiBabel >= v5.0.0)
-
-## [1.5.3] - 2023-01-23
-
-### Fixed
-- Problem with the `set_solver()` method that raise a `multiple values for keyword argument` error
-- Replaced `np.bool`, `np.float` and `np.object` deprecated aliases (raise `AttributeError` with NumPy >= v1.24.0)
->>>>>>> 8d759634
-
-## [1.5.2] - 2022-10-21
-
-### Added
-- 'b0_min_signal' parameter in 'load_data()' to crop to zero the signal in voxels where the b0 <= b0_min_signal * mean(b0[b0 > 0])
-- 'replace_bad_voxels' parameter in 'load_data()' to replace NaN and Inf values in the signal
-
-## [1.5.1] - 2022-09-21
-
-### Fixed
-- Check if DWI file is a 4D image
-- Removed unused 'verbose' option in __init__ (now all is controleld by 'set_verbose')
-
-## [1.5.0] - 2022-07-06
-
-### Changed
-- Implemented the 'synthesis.py' module for kernels generation
-- 'datasynth' tool (CAMINO) no more needed
-
-## [1.4.4] - 2022-06-14
-
-### Fixed
-- Import error in 'util.py' on Windows systems
-- Loading errors in 'lut.py' on Windows systems
-
-## [1.4.3] - 2022-05-18
-
-### Fixed
-- Problems with joblib and pickle on some systems (issue #136)
-- Added 'packaging' to requirements as it is not present by default on some systems
-
-### Changed
-- Removed config option 'parallel_backend' as only 'loky' works in current implementation
-
-## [1.4.2] - 2022-03-26
-
-### Fixed
-- Bug when using 'doSaveCorrectedDWI' (issue #134)
-
-## [1.4.1] - 2022-03-20
-
-### Fixed
-- Replace all 'print' with 'PRINT'
-
-## [1.4.0] - 2022-03-04
-
-### Added
-- Function 'amico.set_verbose' to control what is printed during execution
-
-### Changed
-- Required dependency from 'python-spams' to 'spams'
-
-## [1.3.2] - 2022-01-31
-
-### Changed
-- Required dependency numpy>=1.12,<1.22
-- amico.core.setup: removed 'ndirs' parameter, now precomputes all directions
-
-### Added
-- Shortcut 'amico.core.setup' to 'amico.setup'
-
-## [1.3.1] - 2021-12-03
-
-### Fixed
-- Removed unused hasISO parameter in experimental VolumeFractions model
-
-### Changed
-- Install information are stored (and taken from) amico/info.py
-
-## [1.3.0] - 2021-10-27
-
-### Added
-- Possibility to fit different voxels in parallel
-- Config options 'parallel_jobs' and 'parallel_backend' for better control of parallel execution
-- Possibility to specify d_perp<>0  for the Stick in StickZeppelinBall
-
-### Fixed
-- Forcing SPAMS to use only one thread
-- Added missing dependencies, e.g. wheel
-
-### Changed
-- Replaced in-house progress bar to tqdm
-
-## [1.2.10] - 2021-05-20
-
-### Fixed
-- Warning message in util.py fsl2scheme and sandi2scheme
-
-## [1.2.9] - 2021-02-23
-
-### Added
-- Controls if files exist before opening
-
-### Fixed
-- Wrong datatype when saving results
-
-## [1.2.8] - 2021-01-29
-
-### Added
-- SANDI model
-
-## [1.2.7] - 2020-10-28
-
-### Added
-- Possibility to set one single direction in the LUT resolution
-
-## [1.2.6] - 2020-10-22
-
-### Added
-- Function get_params to get the specific parameter values of a model
-
-## [1.2.5] - 2020-08-06
-
-### Changed
-- Moved the documentation to the Wiki
-
-## [1.2.4] - 2020-06-10
-
-### Added
-- Added the parameter 'd_par_zep' in the StickZeppelinBall model
-
-## [1.2.3] - 2020-05-25
-
-### Fixed
-- Modify setup.py and fix spams dependency
-
-## [1.2.2] - 2020-05-05
-
-### Fixed
-- Checks if input mask is 3D.
-
-## [1.2.1] - 2020-04-25
-
-### Changed
-- Use d_perps to set models instead of ICVFs.
-- Canged case of some parameters for consistency
-
-## [1.2.0] - 2020-04-01
-
-### Added
-- Functions to colorize the output messages.
-
-## [1.1.0] - 2019-10-30
-
-This version of AMICO *is not compatible* with [COMMIT](https://github.com/daducci/COMMIT) v1.2 of below. If you update AMICO to this version, please update COMMIT to version 1.3 or above.
-
-### Added
-- Changelog file to keep tracking of the AMICO versions.
-- New feature that allows to decrease the LUT resolution. [Example here.](https://github.com/ErickHernandezGutierrez/AMICO/blob/lowresLUT/doc/demos/NODDI_lowres.md)
+# Change Log
+All notable changes to AMICO will be documented in this file.
+
+## `v2.0.0`
+_2023-03-##_
+
+### Changed 🛠️
+- From multiprocessing to `multithreading` (huge speedup in models fit! 🚀)
+    - `models` and `lut` modules in Cython
+    - `fit()` methods in Cython
+    - `dir_to_lut_idx()` method in Cython
+- New `NODDI` maps name:
+    - from `ICVF` to `NDI`
+    - from `OD` to `ODI`
+    - from `FISO` to `FWF`
+- New output images name casing (e.g. from `FIT_NDI.nii.gz` to `fit_NDI.nii.gz`)
+- Default Diffusion Tensor model fit method to compute the primary direction in each voxel from `WLS` to `OLS`
+- Default number of threads used by BLAS libraries from `-1` (all threads) to `1`
+- Parallel threads config name from `parallel_jobs` to `n_threads`
+- Default `study_path='.'` and `subject='.'` in `core.Evaluation()`
+- Default `ndirs=500` in `core.generate_kernels()`
+- Expire the deprecated `ndirs` parameter in `core.setup()`
+
+### Added ✨
+- C++ interfaces for NNLS and LASSO solvers (provided by `spams-cython`)
+- Loader-like context manager, `util.Loader()`
+- `DTI_fit_method` config to choose the Diffusion Tensor model fit method (from DIPY)
+    - `OLS` (Ordinary Least Squares)
+    - `WLS` (Weighted Least Squares)
+- `BLAS_threads` config to set the number of threads used in the threadpool-backend of common BLAS implementations (e.g. OpenBLAS)
+- `doComputeRMSE` config to compute the Root Mean Square Error image
+- Modulated maps for the NODDI model ([Tissue-Weighted Mean](https://csparker.github.io/research/2021/11/16/Tissue-weighted-mean.html)), e.g. `fit_NDI_modulated.nii.gz`
+
+### Fixed 🐛
+- Replaced `np.bool`, `np.float` and `np.object` deprecated aliases (raise AttributeError with NumPy >= v1.24.0)
+
+## [1.5.4] - 2023-02-15
+
+### Fixed
+- `invalid command 'bdist_wheel'` error when install with pip <= v20.0.2
+- [#155](https://github.com/daducci/AMICO/issues/155) Replaced the NiBabel `get_data()` method with `get_fdata()` (raise `ExpiredDeprecationError` with NiBabel >= v5.0.0)
+
+## [1.5.3] - 2023-01-23
+
+### Fixed
+- Problem with the `set_solver()` method that raise a `multiple values for keyword argument` error
+- Replaced `np.bool`, `np.float` and `np.object` deprecated aliases (raise `AttributeError` with NumPy >= v1.24.0)
+
+## [1.5.2] - 2022-10-21
+
+### Added
+- 'b0_min_signal' parameter in 'load_data()' to crop to zero the signal in voxels where the b0 <= b0_min_signal * mean(b0[b0 > 0])
+- 'replace_bad_voxels' parameter in 'load_data()' to replace NaN and Inf values in the signal
+
+## [1.5.1] - 2022-09-21
+
+### Fixed
+- Check if DWI file is a 4D image
+- Removed unused 'verbose' option in __init__ (now all is controleld by 'set_verbose')
+
+## [1.5.0] - 2022-07-06
+
+### Changed
+- Implemented the 'synthesis.py' module for kernels generation
+- 'datasynth' tool (CAMINO) no more needed
+
+## [1.4.4] - 2022-06-14
+
+### Fixed
+- Import error in 'util.py' on Windows systems
+- Loading errors in 'lut.py' on Windows systems
+
+## [1.4.3] - 2022-05-18
+
+### Fixed
+- Problems with joblib and pickle on some systems (issue #136)
+- Added 'packaging' to requirements as it is not present by default on some systems
+
+### Changed
+- Removed config option 'parallel_backend' as only 'loky' works in current implementation
+
+## [1.4.2] - 2022-03-26
+
+### Fixed
+- Bug when using 'doSaveCorrectedDWI' (issue #134)
+
+## [1.4.1] - 2022-03-20
+
+### Fixed
+- Replace all 'print' with 'PRINT'
+
+## [1.4.0] - 2022-03-04
+
+### Added
+- Function 'amico.set_verbose' to control what is printed during execution
+
+### Changed
+- Required dependency from 'python-spams' to 'spams'
+
+## [1.3.2] - 2022-01-31
+
+### Changed
+- Required dependency numpy>=1.12,<1.22
+- amico.core.setup: removed 'ndirs' parameter, now precomputes all directions
+
+### Added
+- Shortcut 'amico.core.setup' to 'amico.setup'
+
+## [1.3.1] - 2021-12-03
+
+### Fixed
+- Removed unused hasISO parameter in experimental VolumeFractions model
+
+### Changed
+- Install information are stored (and taken from) amico/info.py
+
+## [1.3.0] - 2021-10-27
+
+### Added
+- Possibility to fit different voxels in parallel
+- Config options 'parallel_jobs' and 'parallel_backend' for better control of parallel execution
+- Possibility to specify d_perp<>0  for the Stick in StickZeppelinBall
+
+### Fixed
+- Forcing SPAMS to use only one thread
+- Added missing dependencies, e.g. wheel
+
+### Changed
+- Replaced in-house progress bar to tqdm
+
+## [1.2.10] - 2021-05-20
+
+### Fixed
+- Warning message in util.py fsl2scheme and sandi2scheme
+
+## [1.2.9] - 2021-02-23
+
+### Added
+- Controls if files exist before opening
+
+### Fixed
+- Wrong datatype when saving results
+
+## [1.2.8] - 2021-01-29
+
+### Added
+- SANDI model
+
+## [1.2.7] - 2020-10-28
+
+### Added
+- Possibility to set one single direction in the LUT resolution
+
+## [1.2.6] - 2020-10-22
+
+### Added
+- Function get_params to get the specific parameter values of a model
+
+## [1.2.5] - 2020-08-06
+
+### Changed
+- Moved the documentation to the Wiki
+
+## [1.2.4] - 2020-06-10
+
+### Added
+- Added the parameter 'd_par_zep' in the StickZeppelinBall model
+
+## [1.2.3] - 2020-05-25
+
+### Fixed
+- Modify setup.py and fix spams dependency
+
+## [1.2.2] - 2020-05-05
+
+### Fixed
+- Checks if input mask is 3D.
+
+## [1.2.1] - 2020-04-25
+
+### Changed
+- Use d_perps to set models instead of ICVFs.
+- Canged case of some parameters for consistency
+
+## [1.2.0] - 2020-04-01
+
+### Added
+- Functions to colorize the output messages.
+
+## [1.1.0] - 2019-10-30
+
+This version of AMICO *is not compatible* with [COMMIT](https://github.com/daducci/COMMIT) v1.2 of below. If you update AMICO to this version, please update COMMIT to version 1.3 or above.
+
+### Added
+- Changelog file to keep tracking of the AMICO versions.
+- New feature that allows to decrease the LUT resolution. [Example here.](https://github.com/ErickHernandezGutierrez/AMICO/blob/lowresLUT/doc/demos/NODDI_lowres.md)