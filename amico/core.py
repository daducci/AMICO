from __future__ import absolute_import, division, print_function

import numpy as np
import time
import glob
import sys
from os import makedirs, remove
<<<<<<< HEAD
from os.path import exists, join as pjoin, isfile
=======
from os.path import exists, join as pjoin, isfile, isdir
import inspect
>>>>>>> 8d759634

import nibabel
import pickle
import amico.scheme
from amico.preproc import debiasRician
import amico.lut
import amico.models
from amico.lut import is_valid, valid_dirs
from dipy.core.gradients import gradient_table
import dipy.reconst.dti as dti
from amico.util import PRINT, LOG, WARNING, ERROR, get_verbose, Loader
from pkg_resources import get_distribution
from joblib import cpu_count
from threadpoolctl import ThreadpoolController
from tqdm import tqdm

def setup( lmax=12 ) :
    """General setup/initialization of the AMICO framework.

    Parameters
    ----------
    lmax : int
        Maximum SH order to use for the rotation phase (default : 12).
        NB: change only if you know what you are doing.
    """
    LOG( '\n-> Precomputing rotation matrices:' )
    for n in tqdm(valid_dirs(), ncols=70, bar_format='   |{bar}| {percentage:4.1f}%', disable=(get_verbose()<3)):
        amico.lut.precompute_rotation_matrices( lmax, n )
    LOG('   [ DONE ]')



class Evaluation :
    """Class to hold all the information (data and parameters) when performing an
    evaluation with the AMICO framework.
    """

    def __init__( self, study_path='.', subject='.', output_path=None ) :
        """Setup the data structure with default values.

        Parameters
        ----------
        study_path : string
            The path to the folder containing all the subjects from one study
        subject : string
            The path (relative to previous folder) to the subject folder
        output_path : string
            Optionally sets a custom full path for the output. Leave as None
            for default behaviour - output in study_path/subject/AMICO/<MODEL>
        """
        self.niiDWI       = None    # set by "load_data" method
        self.niiDWI_img   = None
        self.scheme       = None
        self.niiMASK      = None
        self.niiMASK_img  = None
        self.model        = None    # set by "set_model" method
        self.KERNELS      = None    # set by "load_kernels" method
        self.y            = None    # set by "fit" method
        self.DIRs         = None    # set by "fit" method
        self.n_threads    = None    # set by "fit" method
        self.BLAS_threads = None    # set by "generate_kernel", "load_kernels" and "fit" methods
        self.RESULTS      = None    # set by "fit" method
        self.mean_b0s     = None    # set by "load_data" method
        self.htable       = None

        # store all the parameters of an evaluation with AMICO
        self.CONFIG = {}
        self.set_config('version', get_distribution('dmri-amico').version)
        self.set_config('study_path', study_path)
        self.set_config('subject', subject)
        self.set_config('DATA_path', pjoin( study_path, subject ))
        self.set_config('OUTPUT_path', output_path)

        self.set_config('peaks_filename', None)
        self.set_config('doNormalizeSignal', True)
        self.set_config('doKeepb0Intact', False)        # does change b0 images in the predicted signal
        self.set_config('doComputeRMSE', False)
        self.set_config('doComputeNRMSE', False)
        self.set_config('doSaveModulatedMaps', False)   # NODDI model specific config
        self.set_config('doSaveCorrectedDWI', False)    # FreeWater model specific config
        self.set_config('doMergeB0', False)             # Merge b0 volumes
        self.set_config('doDebiasSignal', False)        # Flag to remove Rician bias
        self.set_config('DWI-SNR', None)                # SNR of DWI image: SNR = b0/sigma
        self.set_config('doDirectionalAverage', False)  # To perform the directional average on the signal of each shell
        self.set_config('n_threads', -1)                # Number of jobs to be used in multithread-enabled parts of code (default: -1)
        self.set_config('DTI_fit_method', 'OLS')        # Fit method for the Diffusion Tensor model (dipy) (default: 'OLS')
        self.set_config('BLAS_threads', 1)              # Number of threads used in the threadpool-backend of common BLAS implementations (dafault: 1)

        self._controller = ThreadpoolController()

    def set_config( self, key, value ) :
        self.CONFIG[ key ] = value

    def get_config( self, key ) :
        return self.CONFIG.get( key )


    def load_data( self, dwi_filename='DWI.nii', scheme_filename='DWI.scheme', mask_filename=None, b0_thr=0, b0_min_signal=0, replace_bad_voxels=None ) :
        """Load the diffusion signal and its corresponding acquisition scheme.

        Parameters
        ----------
        dwi_filename : string
            The file name of the DWI data, relative to the subject folder (default : 'DWI.nii')
        scheme_filename : string
            The file name of the corresponding acquisition scheme (default : 'DWI.scheme')
        mask_filename : string
            The file name of the (optional) binary mask (default : None)
        b0_thr : float
            The threshold below which a b-value is considered a b0 (default : 0)
        b0_min_signal : float, optional
            Crop to zero the signal in voxels where the b0 <= b0_min_signal * mean(b0[b0>0]). (default : 0)
        replace_bad_voxels : float, optional
            Value to be used to fill NaN and Inf values in the signal. (default : do nothing)
        """
        # Loading data, acquisition scheme and mask (optional)
        LOG( '\n-> Loading data:' )
        tic = time.time()

        PRINT('\t* DWI signal')
        if not isfile( pjoin(self.get_config('DATA_path'), dwi_filename) ):
            ERROR( 'DWI file not found' )
        self.set_config('dwi_filename', dwi_filename)
        self.set_config('b0_min_signal', b0_min_signal)
        self.set_config('replace_bad_voxels', replace_bad_voxels)
<<<<<<< HEAD
        self.niiDWI = nibabel.load( pjoin(self.get_config('DATA_path'), dwi_filename) )
        self.niiDWI_img = self.niiDWI.get_data().astype(np.float32)
=======
        self.niiDWI  = nibabel.load( pjoin(self.get_config('DATA_path'), dwi_filename) )
        self.niiDWI_img = self.niiDWI.get_fdata().astype(np.float32)
>>>>>>> 8d759634
        hdr = self.niiDWI.header if nibabel.__version__ >= '2.0.0' else self.niiDWI.get_header()
        if self.niiDWI_img.ndim != 4 :
            ERROR( 'DWI file is not a 4D image' )
        self.set_config('dim', self.niiDWI_img.shape[:3])
        self.set_config('pixdim', tuple( hdr.get_zooms()[:3] ))
        PRINT('\t\t- dim    = %d x %d x %d x %d' % self.niiDWI_img.shape)
        PRINT('\t\t- pixdim = %.3f x %.3f x %.3f' % self.get_config('pixdim'))

        # Scale signal intensities (if necessary)
        if ( np.isfinite(hdr['scl_slope']) and np.isfinite(hdr['scl_inter']) and hdr['scl_slope'] != 0 and
            ( hdr['scl_slope'] != 1 or hdr['scl_inter'] != 0 ) ):
            PRINT('\t\t- rescaling data ', end='')
            self.niiDWI_img = self.niiDWI_img * hdr['scl_slope'] + hdr['scl_inter']
            PRINT('[OK]')

        # Check for Nan or Inf values in raw data
        if np.isnan(self.niiDWI_img).any() or np.isinf(self.niiDWI_img).any():
            if replace_bad_voxels is not None:
                WARNING(f'Nan or Inf values in the raw signal. They will be replaced with: {replace_bad_voxels}')
                np.nan_to_num(self.niiDWI_img, copy=False, nan=replace_bad_voxels, posinf=replace_bad_voxels, neginf=replace_bad_voxels)
            else:
                ERROR('Nan or Inf values in the raw signal. Try using the "replace_bad_voxels" or "b0_min_signal" parameters when calling "load_data()"')

        PRINT('\t* Acquisition scheme')
        if not isfile( pjoin(self.get_config('DATA_path'), scheme_filename) ):
            ERROR( 'SCHEME file not found' )
        self.set_config('scheme_filename', scheme_filename)
        self.set_config('b0_thr', b0_thr)
        self.scheme = amico.scheme.Scheme( pjoin( self.get_config('DATA_path'), scheme_filename), b0_thr )
        PRINT(f'\t\t- {self.scheme.nS} samples, {len(self.scheme.shells)} shells')
        PRINT(f'\t\t- {self.scheme.b0_count} @ b=0', end=' ')
        for i in range(len(self.scheme.shells)) :
            PRINT(f', {len(self.scheme.shells[i]["idx"])} @ b={self.scheme.shells[i]["b"]:.1f}', end=' ')
        PRINT()

        if self.scheme.nS != self.niiDWI_img.shape[3] :
            ERROR( 'Scheme does not match with DWI data' )

        PRINT('\t* Binary mask')
        if mask_filename is not None :
            if not isfile( pjoin(self.get_config('DATA_path'), mask_filename) ):
                ERROR( 'MASK file not found' )
<<<<<<< HEAD
            self.niiMASK = nibabel.load( pjoin( self.get_config('DATA_path'), mask_filename) )
            self.niiMASK_img = self.niiMASK.get_data().astype(np.uint8)
=======
            self.niiMASK  = nibabel.load( pjoin( self.get_config('DATA_path'), mask_filename) )
            self.niiMASK_img = self.niiMASK.get_fdata().astype(np.uint8)
>>>>>>> 8d759634
            niiMASK_hdr = self.niiMASK.header if nibabel.__version__ >= '2.0.0' else self.niiMASK.get_header()
            PRINT('\t\t- dim    = %d x %d x %d' % self.niiMASK_img.shape[:3])
            PRINT('\t\t- pixdim = %.3f x %.3f x %.3f' % niiMASK_hdr.get_zooms()[:3])
            if self.niiMASK.ndim != 3 :
                ERROR( 'MASK file is not a 3D image' )
            if self.get_config('dim') != self.niiMASK_img.shape[:3] :
                ERROR( 'MASK geometry does not match with DWI data' )
        else :
            self.niiMASK = None
            self.niiMASK_img = np.ones( self.get_config('dim') )
            PRINT('\t\t- not specified')
        self.set_config('mask_filename', mask_filename)
        PRINT(f'\t\t- voxels = {np.count_nonzero(self.niiMASK_img)}')

        LOG( f'   [ {time.time() - tic:.1f} seconds ]' )

        # Preprocessing
        LOG( '\n-> Preprocessing:' )
        tic = time.time()

        if self.get_config('doDebiasSignal') :
            PRINT('\t* Debiasing signal... ', end='')
            sys.stdout.flush()
            if self.get_config('DWI-SNR') == None:
                ERROR( "Set noise variance for debiasing (eg. ae.set_config('RicianNoiseSigma', sigma))" )
            self.niiDWI_img = debiasRician(self.niiDWI_img,self.get_config('DWI-SNR'),self.niiMASK_img,self.scheme)
            PRINT(' [OK]')

        if self.get_config('doNormalizeSignal') :
            PRINT('\t* Normalizing to b0... ', end='')
            sys.stdout.flush()
            if self.scheme.b0_count > 0 :
                self.mean_b0s = np.mean( self.niiDWI_img[:,:,:,self.scheme.b0_idx], axis=3 )
            else:
                ERROR( 'No b0 volume to normalize signal with' )
            norm_factor = self.mean_b0s.copy()
            idx = norm_factor <= b0_min_signal * norm_factor[norm_factor > 0].mean()
            norm_factor[ idx ] = 1
            norm_factor = 1 / norm_factor
            norm_factor[ idx ] = 0
            for i in range(self.scheme.nS) :
                self.niiDWI_img[:,:,:,i] *= norm_factor
            PRINT(f'[ min={self.niiDWI_img.min():.2f},  mean={self.niiDWI_img.mean():.2f}, max={self.niiDWI_img.max():.2f} ]')

        if self.get_config('doMergeB0') :
            PRINT('\t* Merging multiple b0 volume(s)')
            mean = np.expand_dims( np.mean( self.niiDWI_img[:,:,:,self.scheme.b0_idx], axis=3 ), axis=3 )
            self.niiDWI_img = np.concatenate( (mean, self.niiDWI_img[:,:,:,self.scheme.dwi_idx]), axis=3 )
        else :
            PRINT('\t* Keeping all b0 volume(s)')

        if self.get_config('doDirectionalAverage') :
            PRINT('\t* Performing the directional average on the signal of each shell... ')
            numShells = len(self.scheme.shells)
            dir_avg_img = self.niiDWI_img[:,:,:,:(numShells + 1)]
            scheme_table = np.zeros([numShells + 1, 7])

            id_bval = 0
            dir_avg_img[:,:,:,id_bval] = np.mean( self.niiDWI_img[:,:,:,self.scheme.b0_idx], axis=3 )
            scheme_table[id_bval, : ] = np.array([1, 0, 0, 0, 0, 0, 0])

            bvals = []
            for shell in self.scheme.shells:
                bvals.append(shell['b'])

            sort_idx = np.argsort(bvals)

            for shell_idx in sort_idx:
                shell = self.scheme.shells[shell_idx]
                id_bval = id_bval + 1
                dir_avg_img[:,:,:,id_bval] = np.mean( self.niiDWI_img[:,:,:,shell['idx']], axis=3 )
                scheme_table[id_bval, : ] = np.array([1, 0, 0, shell['G'], shell['Delta'], shell['delta'], shell['TE']])

            self.niiDWI_img = dir_avg_img.astype(np.float32)
            self.set_config('dim', self.niiDWI_img.shape[:3])
            PRINT('\t\t- dim    = %d x %d x %d x %d' % self.niiDWI_img.shape)
            PRINT('\t\t- pixdim = %.3f x %.3f x %.3f' % self.get_config('pixdim'))

            PRINT('\t* Acquisition scheme')
            self.scheme = amico.scheme.Scheme( scheme_table, b0_thr )
            PRINT(f'\t\t- {self.scheme.nS} samples, {len(self.scheme.shells)} shells')
            PRINT(f'\t\t- {self.scheme.b0_count} @ b=0', end=' ')
            for i in range(len(self.scheme.shells)) :
                PRINT(f', {len(self.scheme.shells[i]["idx"])} @ b={self.scheme.shells[i]["b"]:.1f}', end=' ')
            PRINT()

            if self.scheme.nS != self.niiDWI_img.shape[3] :
                ERROR( 'Scheme does not match with DWI data' )

        # Check for Nan or Inf values in pre-processed data
        if np.isnan(self.niiDWI_img).any() or np.isinf(self.niiDWI_img).any():
            if replace_bad_voxels is not None:
                WARNING(f'Nan or Inf values in the signal after the pre-processing. They will be replaced with: {replace_bad_voxels}')
                np.nan_to_num(self.niiDWI_img, copy=False, nan=replace_bad_voxels, posinf=replace_bad_voxels, neginf=replace_bad_voxels)
            else:
                ERROR('Nan or Inf values in the signal after the pre-processing. Try using the "replace_bad_voxels" or "b0_min_signal" parameters when calling "load_data()"')

        LOG( f'   [ {time.time() - tic:.1f} seconds ]' )


    def set_model( self, model_name ) :
        """Set the model to use to describe the signal contributions in each voxel.

        Parameters
        ----------
        model_name : string
            The name of the model (must match a class name in "amico.models" module)
        """
        # Call the specific model constructor
        if hasattr(amico.models, model_name ) :
            self.model = getattr(amico.models,model_name)()
        else :
            ERROR( f'Model "{model_name}" not recognized' )

        self.set_config('ATOMS_path', pjoin( self.get_config('study_path'), 'kernels', self.model.id ))

        # setup default parameters for fitting the model (can be changed later on)
        self.set_solver()


    def set_solver( self, **params ) :
        """Setup the specific parameters of the solver to fit the model.
        Dispatch to the proper function, depending on the model; a model should provide a "set_solver" function to set these parameters.
<<<<<<< HEAD
=======
        Currently supported parameters are:
>>>>>>> 8d759634
        StickZeppelinBall:      'set_solver()' not implemented
        CylinderZeppelinBall:   lambda1 = 0.0, lambda2 = 4.0
        NODDI:                  lambda1 = 5e-1, lambda2 = 1e-3
        FreeWater:              lambda1 = 0.0, lambda2 = 1e-3
        VolumeFractions:        'set_solver()' not implemented
        SANDI:                  lambda1 = 0.0, lambda2 = 5e-3
<<<<<<< HEAD
        """
        if self.model is None :
            ERROR( 'Model not set; call "set_model()" method first' )
        
        remove_key_list = []
        for key in params.keys():
            if key != 'lambda1' and key != 'lambda2':
                remove_key_list.append(key)
                WARNING(f"Cannot find the '{key}' solver param for the '{self.model.name}' model. It will be ignored")
        for rm_key in remove_key_list:
            del params[rm_key]
=======
        NOTE: non-existing parameters will be ignored
        """
        if self.model is None :
            ERROR( 'Model not set; call "set_model()" method first' )

        solver_params = list(inspect.signature(self.model.set_solver).parameters)
        params_new = {}
        for key in params.keys():
            if key not in solver_params:
                WARNING(f"Cannot find the '{key}' solver-parameter for the {self.model.name} model. It will be ignored")
            else:
                params_new[key] = params[key]

        self.set_config('solver_params', self.model.set_solver( **params_new ))
>>>>>>> 8d759634

        self.model.set_solver(**params)
        self.set_config('solver_params', self.model._solver_params)


    def generate_kernels( self, regenerate = False, lmax = 12, ndirs = 500 ) :
        """Generate the high-resolution response functions for each compartment.
        Dispatch to the proper function, depending on the model.

        Parameters
        ----------
        regenerate : boolean
            Regenerate kernels if they already exist (default : False)
        lmax : int
            Maximum SH order to use for the rotation procedure (default : 12)
        ndirs : int
            Number of directions on the half of the sphere representing the possible orientations of the response functions (default : 500)
        """
        if self.scheme is None :
            ERROR( 'Scheme not loaded; call "load_data()" first' )
        if self.model is None :
            ERROR( 'Model not set; call "set_model()" method first' )
        if not is_valid(ndirs):
            ERROR( 'Unsupported value for ndirs.\nNote: Supported values for ndirs are [1, 500 (default), 1000, 1500, 2000, 2500, 3000, 3500, 4000, 4500, 5000, 5500, 6000, 6500, 7000, 7500, 8000, 8500, 9000, 9500, 10000, 32761]' )
        
        self.BLAS_threads = self.get_config('BLAS_threads') if self.get_config('BLAS_threads') > 0 else cpu_count() if self.get_config('BLAS_threads') == -1 else ERROR('Number of BLAS threads must be positive or -1')

        # store some values for later use
        self.set_config('lmax', lmax)
        self.set_config('ndirs', ndirs)
        self.model.scheme = self.scheme
        LOG( f'\n-> Creating LUT for "{self.model.name}" model:' )

        # check if kernels were already generated
        tmp = glob.glob( pjoin(self.get_config('ATOMS_path'),'A_*.npy') )
        if len(tmp)>0 and not regenerate :
            LOG( '   [ LUT already computed. Use option "regenerate=True" to force regeneration ]' )
            return

        # create folder or delete existing files (if any)
        if not exists( self.get_config('ATOMS_path') ) :
            makedirs( self.get_config('ATOMS_path') )
        else :
            for f in glob.glob( pjoin(self.get_config('ATOMS_path'),'*') ) :
                remove( f )

        # auxiliary data structures
        aux = amico.lut.load_precomputed_rotation_matrices( lmax, ndirs )
        idx_IN, idx_OUT = amico.lut.aux_structures_generate( self.scheme, lmax )

        # Dispatch to the right handler for each model
        tic = time.time()
        with self._controller.limit(limits=self.BLAS_threads, user_api='blas'):
            self.model.generate( self.get_config('ATOMS_path'), aux, idx_IN, idx_OUT, ndirs )
        LOG( f'   [ {time.time() - tic:.1f} seconds ]' )


    def load_kernels( self ) :
        """Load rotated kernels and project to the specific gradient scheme of this subject.
        Dispatch to the proper function, depending on the model.
        """
        if self.model is None :
            ERROR( 'Model not set; call "set_model()" method first' )
        if self.scheme is None :
            ERROR( 'Scheme not loaded; call "load_data()" first' )
        
        self.BLAS_threads = self.get_config('BLAS_threads') if self.get_config('BLAS_threads') > 0 else cpu_count() if self.get_config('BLAS_threads') == -1 else ERROR('Number of BLAS threads must be positive or -1')

        tic = time.time()
        LOG( f'\n-> Resampling LUT for subject "{self.get_config("subject")}":' )

        # auxiliary data structures
        idx_OUT, Ylm_OUT = amico.lut.aux_structures_resample( self.scheme, self.get_config('lmax') )

        # hash table
        self.htable = amico.lut.load_precomputed_hash_table( self.get_config('ndirs') )

        # Dispatch to the right handler for each model
        with self._controller.limit(limits=self.BLAS_threads, user_api='blas'):
            self.KERNELS = self.model.resample( self.get_config('ATOMS_path'), idx_OUT, Ylm_OUT, self.get_config('doMergeB0'), self.get_config('ndirs') )

        LOG( f'   [ {time.time() - tic:.1f} seconds ]')


    def fit( self ) :
        """Fit the model to the data.
        Call the appropriate fit() method of the actual model used.
        """
        if self.niiDWI is None :
            ERROR( 'Data not loaded; call "load_data()" first' )
        if self.model is None :
            ERROR( 'Model not set; call "set_model()" first' )
        if self.KERNELS is None :
            ERROR( 'Response functions not generated; call "generate_kernels()" and "load_kernels()" first' )
        if self.KERNELS['model'] != self.model.id :
            ERROR( 'Response functions were not created with the same model' )
        if self.get_config('DTI_fit_method') not in ['OLS', 'WLS']:
            ERROR("DTI fit method must be 'OLS' or 'WLS'")
        
        self.n_threads = self.get_config('n_threads') if self.get_config('n_threads') > 0 else cpu_count() if self.get_config('n_threads') == -1 else ERROR('Number of parallel threads must be positive or -1')
        self.BLAS_threads = self.get_config('BLAS_threads') if self.get_config('BLAS_threads') > 0 else cpu_count() if self.get_config('BLAS_threads') == -1 else ERROR('Number of BLAS threads must be positive or -1')

        self.set_config('fit_time', None)
        totVoxels = np.count_nonzero(self.niiMASK_img)
        LOG( f'\n-> Fitting "{self.model.name}" model to {totVoxels} voxels (using {self.n_threads} thread{"s" if self.n_threads > 1 else ""}):' )

        # setup fitting directions
        peaks_filename = self.get_config('peaks_filename')
        if peaks_filename is None :
            if self.get_config('doMergeB0'):
                gtab = gradient_table( np.hstack((0,self.scheme.b[self.scheme.dwi_idx])), np.vstack((np.zeros((1,3)),self.scheme.raw[self.scheme.dwi_idx,:3])) )
            else:
                gtab = gradient_table( self.scheme.b, self.scheme.raw[:,:3] )
            DTI = dti.TensorModel( gtab, fit_method=self.get_config('DTI_fit_method'))
        else :
            if not isfile( pjoin(self.get_config('DATA_path'), peaks_filename) ):
                ERROR( 'PEAKS file not found' )
            niiPEAKS = nibabel.load( pjoin( self.get_config('DATA_path'), peaks_filename) )
<<<<<<< HEAD
            self.DIRs = niiPEAKS.get_data().astype(np.float32)
            PRINT('\t* peaks dim = %d x %d x %d x %d' % self.DIRs.shape[:4])
            if self.DIRs.shape[:3] != self.niiMASK_img.shape[:3] :
=======
            DIRs = niiPEAKS.get_fdata().astype(np.float32)
            nDIR = np.floor( DIRs.shape[3]/3 )
            PRINT('\t* peaks dim = %d x %d x %d x %d' % DIRs.shape[:4])
            if DIRs.shape[:3] != self.niiMASK_img.shape[:3] :
>>>>>>> 8d759634
                ERROR( 'PEAKS geometry does not match with DWI data' )
            DTI = None

        # fit the model to the data
        # =========================
        t = time.time()
        # NOTE binary mask indexing
        self.y = self.niiDWI_img[self.niiMASK_img==1, :].astype(np.double)
        self.y[self.y < 0] = 0

        # precompute directions
        if not self.get_config('doDirectionalAverage') and DTI is not None:
            with Loader(message='Precomputing directions ({0})'.format(self.get_config('DTI_fit_method')), verbose=get_verbose()):
                self.DIRs = np.squeeze(DTI.fit(self.y).directions)
        # call the fit() method of the actual model
        with self._controller.limit(limits=self.BLAS_threads, user_api='blas'):
            with Loader(message='Fitting the model', verbose=get_verbose()):
                results = self.model.fit(self)
        self.set_config('fit_time', time.time()-t)
        LOG( '   [ %s ]' % ( time.strftime("%Hh %Mm %Ss", time.gmtime(self.get_config('fit_time')) ) ) )
        # =========================

        # store results
        self.RESULTS = {}
        # estimates (maps)
        self.RESULTS['MAPs'] = np.zeros([self.get_config('dim')[0], self.get_config('dim')[1], self.get_config('dim')[2], len(self.model.maps_name)], dtype=np.float32)
        self.RESULTS['MAPs'][self.niiMASK_img==1, :] = results['estimates']
        # directions
        self.RESULTS['DIRs'] = np.zeros([self.get_config('dim')[0], self.get_config('dim')[1], self.get_config('dim')[2], 3], dtype=np.float32)
        self.RESULTS['DIRs'][self.niiMASK_img==1, :] = self.DIRs
        # fitting error
        if self.get_config('doComputeRMSE') :
            self.RESULTS['RMSE'] = np.zeros([self.get_config('dim')[0], self.get_config('dim')[1], self.get_config('dim')[2]], dtype=np.float32)
            self.RESULTS['RMSE'][self.niiMASK_img==1] = results['rmse']
        if self.get_config('doComputeNRMSE') :
            self.RESULTS['NRMSE'] = np.zeros([self.get_config('dim')[0], self.get_config('dim')[1], self.get_config('dim')[2]], dtype=np.float32)
            self.RESULTS['NRMSE'][self.niiMASK_img==1] = results['nrmse']
        # Modulated NDI and ODI maps (NODDI)
        if self.model.name == 'NODDI' and self.get_config('doSaveModulatedMaps'):
            self.RESULTS['MAPs_mod'] = np.zeros([self.get_config('dim')[0], self.get_config('dim')[1], self.get_config('dim')[2], 2], dtype=np.float32)
            self.RESULTS['MAPs_mod'][self.niiMASK_img==1, :] = results['estimates_mod']
        # corrected DWI (Free-Water)
        if self.model.name == 'Free-Water' and self.get_config('doSaveCorrectedDWI') :
            y_corrected = results['y_corrected']
            if self.get_config('doNormalizeSignal') and self.scheme.b0_count > 0:
                y_corrected = y_corrected * np.reshape(self.mean_b0s[self.niiMASK_img==1], (-1, 1))
            if self.get_config('doKeepb0Intact') and self.scheme.b0_count > 0:
                y_corrected[:, self.scheme.b0_idx] = self.y[:, self.scheme.b0_idx] * np.reshape(self.mean_b0s[self.niiMASK_img==1], (-1, 1))
            self.RESULTS['DWI_corrected'] = np.zeros(self.niiDWI.shape, dtype=np.float32)
            self.RESULTS['DWI_corrected'][self.niiMASK_img==1, :] = y_corrected


    def save_results( self, path_suffix = None, save_dir_avg = False ) :
        """Save the output (directions, maps etc).

        Parameters
        ----------
        path_suffix : string
            Text to be appended to the output path (default : None)
        save_dir_avg : boolean
            If true and the option doDirectionalAverage is true
            the directional average signal and the scheme
            will be saved in files (default : False)
        """
        if self.RESULTS is None :
            ERROR( 'Model not fitted to the data; call "fit()" first' )
        if self.get_config('OUTPUT_path') is None:
            RESULTS_path = pjoin( 'AMICO', self.model.id )
            if path_suffix :
                RESULTS_path = RESULTS_path +'_'+ path_suffix
            self.RESULTS['RESULTS_path'] = RESULTS_path
            LOG( f'\n-> Saving output to "{pjoin(RESULTS_path, "*")}":' )
            RESULTS_path = pjoin( self.get_config('DATA_path'), RESULTS_path )
        else:
            RESULTS_path = self.get_config('OUTPUT_path')
            if path_suffix :
                RESULTS_path = RESULTS_path +'_'+ path_suffix
            self.RESULTS['RESULTS_path'] = RESULTS_path
            LOG( f'\n-> Saving output to "{pjoin(RESULTS_path, "*")}":' )

        # delete previous output
        if not exists( RESULTS_path ) :
            makedirs( RESULTS_path )
        else :
            for f in glob.glob( pjoin(RESULTS_path,'*') ) :
                remove( f )

        # configuration file
        PRINT('\t- configuration', end=' ')
        with open( pjoin(RESULTS_path,'config.pickle'), 'wb+' ) as fid :
            pickle.dump( self.CONFIG, fid, protocol=2 )
        PRINT(' [OK]')

        affine  = self.niiDWI.affine if nibabel.__version__ >= '2.0.0' else self.niiDWI.get_affine()
        hdr     = self.niiDWI.header if nibabel.__version__ >= '2.0.0' else self.niiDWI.get_header()
        hdr['datatype'] = 16
        hdr['bitpix'] = 32

        # estimated orientations
        if not self.get_config('doDirectionalAverage'):
            PRINT('\t- fit_dir.nii.gz', end=' ')
            niiMAP_img = self.RESULTS['DIRs']
            niiMAP     = nibabel.Nifti1Image( niiMAP_img, affine, hdr )
            niiMAP_hdr = niiMAP.header if nibabel.__version__ >= '2.0.0' else niiMAP.get_header()
            niiMAP_hdr['cal_min'] = -1
            niiMAP_hdr['cal_max'] = 1
            niiMAP_hdr['scl_slope'] = 1
            niiMAP_hdr['scl_inter'] = 0
            nibabel.save( niiMAP, pjoin(RESULTS_path, 'fit_dir.nii.gz') )
            PRINT(' [OK]')

        # fitting error
        if self.get_config('doComputeRMSE') :
            PRINT('\t- fit_RMSE.nii.gz', end=' ')
            niiMAP_img = self.RESULTS['RMSE']
            niiMAP     = nibabel.Nifti1Image( niiMAP_img, affine, hdr )
            niiMAP_hdr = niiMAP.header if nibabel.__version__ >= '2.0.0' else niiMAP.get_header()
            niiMAP_hdr['cal_min'] = 0
            niiMAP_hdr['cal_max'] = 1
            niiMAP_hdr['scl_slope'] = 1
            niiMAP_hdr['scl_inter'] = 0
            nibabel.save( niiMAP, pjoin(RESULTS_path, 'fit_RMSE.nii.gz') )
            PRINT(' [OK]')
        if self.get_config('doComputeNRMSE') :
            PRINT('\t- fit_NRMSE.nii.gz', end=' ')
            niiMAP_img = self.RESULTS['NRMSE']
            niiMAP     = nibabel.Nifti1Image( niiMAP_img, affine, hdr )
            niiMAP_hdr = niiMAP.header if nibabel.__version__ >= '2.0.0' else niiMAP.get_header()
            niiMAP_hdr['cal_min'] = 0
            niiMAP_hdr['cal_max'] = 1
            niiMAP_hdr['scl_slope'] = 1
            niiMAP_hdr['scl_inter'] = 0
            nibabel.save( niiMAP, pjoin(RESULTS_path, 'fit_NRMSE.nii.gz') )
            PRINT(' [OK]')

        # corrected DWI (Free-Water)
        if self.get_config('doSaveCorrectedDWI') :
            if self.model.name == 'Free-Water' :
                PRINT('\t- DWI_corrected.nii.gz', end=' ')
                niiMAP_img = self.RESULTS['DWI_corrected']
                niiMAP     = nibabel.Nifti1Image( niiMAP_img, affine, hdr )
                niiMAP_hdr = niiMAP.header if nibabel.__version__ >= '2.0.0' else niiMAP.get_header()
                niiMAP_hdr['cal_min'] = 0
                niiMAP_hdr['cal_max'] = 1
                nibabel.save( niiMAP, pjoin(RESULTS_path, 'DWI_corrected.nii.gz') )
                PRINT(' [OK]')
            else :
                WARNING( f'"doSaveCorrectedDWI" option not supported for "{self.model.name}" model' )

        # voxelwise maps
        for i in range( len(self.model.maps_name) ) :
            PRINT(f'\t- fit_{self.model.maps_name[i]}.nii.gz', end=' ')
            niiMAP_img = self.RESULTS['MAPs'][:,:,:,i]
            niiMAP     = nibabel.Nifti1Image( niiMAP_img, affine, hdr )
            niiMAP_hdr = niiMAP.header if nibabel.__version__ >= '2.0.0' else niiMAP.get_header()
            niiMAP_hdr['descrip'] = self.model.maps_descr[i] + f' (AMICO v{self.get_config("version")})'
            niiMAP_hdr['cal_min'] = niiMAP_img.min()
            niiMAP_hdr['cal_max'] = niiMAP_img.max()
            niiMAP_hdr['scl_slope'] = 1
            niiMAP_hdr['scl_inter'] = 0
            nibabel.save( niiMAP, pjoin(RESULTS_path, f'fit_{self.model.maps_name[i]}.nii.gz' ) )
            PRINT(' [OK]')

        # modulated NDI and ODI maps (NODDI)
        if self.get_config('doSaveModulatedMaps'):
            if self.model.name == 'NODDI':
                mod_maps = [name + '_modulated' for name in self.model.maps_name[:2]]
                descr = [descr + ' modulated' for descr in self.model.maps_descr[:2]]
                for i in range(len(mod_maps)):
                    PRINT(f'\t- fit_{mod_maps[i]}.nii.gz', end=' ')
                    niiMAP_img = self.RESULTS['MAPs_mod'][:,:,:,i]
                    niiMAP     = nibabel.Nifti1Image( niiMAP_img, affine, hdr )
                    niiMAP_hdr = niiMAP.header if nibabel.__version__ >= '2.0.0' else niiMAP.get_header()
                    niiMAP_hdr['descrip'] = descr[i] + f' (AMICO v{self.get_config("version")})'
                    niiMAP_hdr['cal_min'] = niiMAP_img.min()
                    niiMAP_hdr['cal_max'] = niiMAP_img.max()
                    niiMAP_hdr['scl_slope'] = 1
                    niiMAP_hdr['scl_inter'] = 0
                    nibabel.save( niiMAP, pjoin(RESULTS_path, f'fit_{mod_maps[i]}.nii.gz' ) )
                    PRINT(' [OK]')
            else:
                WARNING(f'"doSaveModulatedMaps" option not supported for "{self.model.name}" model')

        # Directional average signal
        if save_dir_avg:
            if self.get_config('doDirectionalAverage'):
                PRINT('\t- dir_avg_signal.nii.gz', end=' ')
                niiMAP     = nibabel.Nifti1Image( self.niiDWI_img, affine, hdr )
                niiMAP_hdr = niiMAP.header if nibabel.__version__ >= '2.0.0' else niiMAP.get_header()
                niiMAP_hdr['descrip'] = 'Directional average signal of each shell' + f' (AMICO v{self.get_config("version")})'
                nibabel.save( niiMAP , pjoin(RESULTS_path, 'dir_avg_signal.nii.gz' ) )
                PRINT(' [OK]')

                PRINT('\t- dir_avg.scheme', end=' ')
                np.savetxt( pjoin(RESULTS_path, 'dir_avg.scheme' ), self.scheme.get_table(), fmt="%.06f", delimiter="\t", header=f"VERSION: {self.scheme.version}", comments='' )
                PRINT(' [OK]')
            else:
                WARNING('The directional average signal was not created (The option doDirectionalAverage is False).')

        LOG( '   [ DONE ]' )<|MERGE_RESOLUTION|>--- conflicted
+++ resolved
@@ -5,12 +5,8 @@
 import glob
 import sys
 from os import makedirs, remove
-<<<<<<< HEAD
 from os.path import exists, join as pjoin, isfile
-=======
-from os.path import exists, join as pjoin, isfile, isdir
 import inspect
->>>>>>> 8d759634
 
 import nibabel
 import pickle
@@ -136,13 +132,8 @@
         self.set_config('dwi_filename', dwi_filename)
         self.set_config('b0_min_signal', b0_min_signal)
         self.set_config('replace_bad_voxels', replace_bad_voxels)
-<<<<<<< HEAD
         self.niiDWI = nibabel.load( pjoin(self.get_config('DATA_path'), dwi_filename) )
-        self.niiDWI_img = self.niiDWI.get_data().astype(np.float32)
-=======
-        self.niiDWI  = nibabel.load( pjoin(self.get_config('DATA_path'), dwi_filename) )
         self.niiDWI_img = self.niiDWI.get_fdata().astype(np.float32)
->>>>>>> 8d759634
         hdr = self.niiDWI.header if nibabel.__version__ >= '2.0.0' else self.niiDWI.get_header()
         if self.niiDWI_img.ndim != 4 :
             ERROR( 'DWI file is not a 4D image' )
@@ -185,13 +176,8 @@
         if mask_filename is not None :
             if not isfile( pjoin(self.get_config('DATA_path'), mask_filename) ):
                 ERROR( 'MASK file not found' )
-<<<<<<< HEAD
             self.niiMASK = nibabel.load( pjoin( self.get_config('DATA_path'), mask_filename) )
-            self.niiMASK_img = self.niiMASK.get_data().astype(np.uint8)
-=======
-            self.niiMASK  = nibabel.load( pjoin( self.get_config('DATA_path'), mask_filename) )
             self.niiMASK_img = self.niiMASK.get_fdata().astype(np.uint8)
->>>>>>> 8d759634
             niiMASK_hdr = self.niiMASK.header if nibabel.__version__ >= '2.0.0' else self.niiMASK.get_header()
             PRINT('\t\t- dim    = %d x %d x %d' % self.niiMASK_img.shape[:3])
             PRINT('\t\t- pixdim = %.3f x %.3f x %.3f' % niiMASK_hdr.get_zooms()[:3])
@@ -315,29 +301,13 @@
     def set_solver( self, **params ) :
         """Setup the specific parameters of the solver to fit the model.
         Dispatch to the proper function, depending on the model; a model should provide a "set_solver" function to set these parameters.
-<<<<<<< HEAD
-=======
         Currently supported parameters are:
->>>>>>> 8d759634
         StickZeppelinBall:      'set_solver()' not implemented
         CylinderZeppelinBall:   lambda1 = 0.0, lambda2 = 4.0
         NODDI:                  lambda1 = 5e-1, lambda2 = 1e-3
         FreeWater:              lambda1 = 0.0, lambda2 = 1e-3
         VolumeFractions:        'set_solver()' not implemented
         SANDI:                  lambda1 = 0.0, lambda2 = 5e-3
-<<<<<<< HEAD
-        """
-        if self.model is None :
-            ERROR( 'Model not set; call "set_model()" method first' )
-        
-        remove_key_list = []
-        for key in params.keys():
-            if key != 'lambda1' and key != 'lambda2':
-                remove_key_list.append(key)
-                WARNING(f"Cannot find the '{key}' solver param for the '{self.model.name}' model. It will be ignored")
-        for rm_key in remove_key_list:
-            del params[rm_key]
-=======
         NOTE: non-existing parameters will be ignored
         """
         if self.model is None :
@@ -352,10 +322,6 @@
                 params_new[key] = params[key]
 
         self.set_config('solver_params', self.model.set_solver( **params_new ))
->>>>>>> 8d759634
-
-        self.model.set_solver(**params)
-        self.set_config('solver_params', self.model._solver_params)
 
 
     def generate_kernels( self, regenerate = False, lmax = 12, ndirs = 500 ) :
@@ -471,16 +437,9 @@
             if not isfile( pjoin(self.get_config('DATA_path'), peaks_filename) ):
                 ERROR( 'PEAKS file not found' )
             niiPEAKS = nibabel.load( pjoin( self.get_config('DATA_path'), peaks_filename) )
-<<<<<<< HEAD
-            self.DIRs = niiPEAKS.get_data().astype(np.float32)
+            self.DIRs = niiPEAKS.get_fdata().astype(np.float32)
             PRINT('\t* peaks dim = %d x %d x %d x %d' % self.DIRs.shape[:4])
-            if self.DIRs.shape[:3] != self.niiMASK_img.shape[:3] :
-=======
-            DIRs = niiPEAKS.get_fdata().astype(np.float32)
-            nDIR = np.floor( DIRs.shape[3]/3 )
-            PRINT('\t* peaks dim = %d x %d x %d x %d' % DIRs.shape[:4])
-            if DIRs.shape[:3] != self.niiMASK_img.shape[:3] :
->>>>>>> 8d759634
+            if self.DIRs.shape[:3] != self.niiMASK_img.shape[:3]:
                 ERROR( 'PEAKS geometry does not match with DWI data' )
             DTI = None
 
