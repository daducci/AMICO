--- conflicted
+++ resolved
@@ -48,11 +48,7 @@
     - brew install p7zip
     - brew install jq
     - brew install python@3.10
-<<<<<<< HEAD
-    - python3.10 -m pip install cibuildwheel==2.14.1
-=======
     - python3.10 -m pip install cibuildwheel==2.15.0
->>>>>>> bc9a3e06
   download_compiled_openblas_script:
     - CIRRUS_BUILD_ID=$(curl -H "Accept:application/vnd.github+json" -H "Authorization:Bearer ${REPO_TOKEN}" -H "X-GitHub-Api-Version:2022-11-28" https://api.github.com/repos/daducci/AMICO/actions/variables/CIRRUS_BUILD_ID | jq -r .value)
     - curl -L -o OpenBLAS.zip https://api.cirrus-ci.com/v1/artifact/build/${CIRRUS_BUILD_ID}/compile_openblas_macos_arm64/compiled_openblas/OpenBLAS_macos_arm64.zip
